import os
import torch
import argparse
import sys
from torchvision import datasets, transforms
import numpy as np

from unet import SimpleModel
from diffusion_model import DiffusionModel
from visualizer import Visualizer
from dataset import DiffusionDataModule
from schedule import LinearSchedule, CosineSchedule
from mnist_guidance import MNISTGuidanceClassifier
from cifar10_guidance import CIFAR10GuidanceClassifier

PROJECT_BASE_DIR = os.path.dirname(os.path.dirname(os.path.abspath(__file__)))

class Generator:
    def __init__(self, model: DiffusionModel, model_path: str):
        self.diffusion_model = model
        self.diffusion_model.load(model_path)
        self.visualizer = Visualizer()

    def generate(self, num_samples: int = 10, plot: bool = False):
        '''
        Method to generate samples using the diffusion model.

        Inputs:
        - num_samples: Number of samples to generate

        Returns:
        - samples: Generated samples as a tensor with shape [num_samples, C, H, W]
        '''
        samples = self.diffusion_model.sample(n_samples=num_samples)

        if plot:
            if num_samples >= 2:
                self.visualizer.plot_multiple_images(samples)
            else:
                self.visualizer.plot_single_image(samples)

        return samples
    
    def generate_guided(self, num_samples: int = 1, plot: bool = False, class_label: int = 0):
        '''
        Method to generate samples using the diffusion model with classifier guidance

        Inputs:
        - num_samples: Number of samples to generate
        - class_label: label of class to plot

        Returns:
        - samples: Generated samples as a tensor with shape [num_samples, C, H, W]
        '''
        samples = self.diffusion_model.guided_sample(n_samples=num_samples, class_label=class_label)

        if plot:
            if num_samples >= 2:
                self.visualizer.plot_multiple_images(samples)
            else:
                self.visualizer.plot_single_image(samples)

        return samples
    
    def generate_all_steps(self, num_samples: int = 10, plot: bool = False, plot_steps: list = [0, 250, 500, 750, 1000]):
        '''
        Method to generate samples using the diffusion model at all time steps.

        Inputs:
        - num_samples: Number of samples to generate

        Returns:
        - samples: List of generated samples of shape [num_samples, C, H, W] corresponding to all time steps
        '''
        samples = self.diffusion_model.all_step_sample(n_samples=num_samples)

        if plot:
            self.visualizer.plot_reverse_process(samples, plot_steps)

        return samples
    
    def reconstruct(self, x: torch.Tensor, plot: bool = False):
        '''
        Method to reconstruct the input image using the diffusion model.

        Inputs:
        - x: Input images to be reconstructed in shape [B, C, H, W]

        Returns:
        - recon_x: Reconstructed image
        '''
        xT = self.diffusion_model.forward(x, t=self.diffusion_model.T)
        recon_x = self.diffusion_model.sample_from_noise(x_t=xT, t=0)

        if plot:
            if x.shape[0] >= 2:
                self.visualizer.plot_reconstructed_images(x, recon_x)
            else:
                self.visualizer.plot_reconstructed_image(x, recon_x)

        return recon_x
    
def main(args):
    parser = argparse.ArgumentParser(description="Train a diffusion model.")
    parser.add_argument("--data_type", type=str, choices=["mnist", "cifar10"], required=True, help="Dataset to use: 'mnist' or 'cifar10'")
    parser.add_argument("--schedule", type=str, choices=["linear", "cosine"], required=True, help="Schedule type: 'linear' or 'cosine'")
    parser.add_argument("--attention", type=str, choices=["attention", "noattention"], required=True, help="Attention type: 'attention' or 'noattention'")
    parser.add_argument("--model", type=str,required=True, help="Model path: relative path to the trained UNet to use for sampling")
    parser.add_argument("--guided_class", type=int, required=False, help="Guided class: Class to use for guided sampling")

    args = parser.parse_args(args)

    DATA_FLAG = args.data_type
    SCHEDULE_FLAG = args.schedule
    ATTENTION_FLAG = args.attention
    MODEL_PATH = args.model
    GUIDED_CLASS = args.guided_class

    # Initialize diffusion model
    T = 1000
    if DATA_FLAG == "cifar10":
        if ATTENTION_FLAG=="attention":
            model = SimpleModel(ch_layer0=32, out_ch=3, num_layers=3, num_res_blocks_per_layer=2, layer_ids_with_attn=[0,1,2], dropout=0.1, resamp_with_conv= True)
        elif ATTENTION_FLAG=="noattention":
            model = SimpleModel(ch_layer0=32, out_ch=3, num_layers=3, num_res_blocks_per_layer=2, layer_ids_with_attn=[], dropout=0.1, resamp_with_conv= True)
        
        if SCHEDULE_FLAG == "linear":
            schedule = LinearSchedule(10e-4, 0.02, T)
        elif SCHEDULE_FLAG == "cosine":
            schedule = CosineSchedule(T)

        classifier = CIFAR10GuidanceClassifier()
        classifier.load_state_dict(torch.load(os.path.join(PROJECT_BASE_DIR,'resources','models','guidance','cifar10_guidance_classifier.pth'), weights_only=True))

        diffusion_model = DiffusionModel(model, T=T, schedule=schedule, img_shape=(3, 32, 32), classifier=classifier, lambda_guidance=100)
        gen = Generator(diffusion_model, os.path.join(PROJECT_BASE_DIR, MODEL_PATH))

    elif DATA_FLAG == "mnist":
        if ATTENTION_FLAG=="attention":
            model = SimpleModel(ch_layer0=32, out_ch=1, num_layers=3, num_res_blocks_per_layer=2, layer_ids_with_attn=[0,1,2], dropout=0.1, resamp_with_conv= True)
        elif ATTENTION_FLAG=="noattention":
            model = SimpleModel(ch_layer0=32, out_ch=1, num_layers=3, num_res_blocks_per_layer=2, layer_ids_with_attn=[], dropout=0.1, resamp_with_conv= True)
        
        if SCHEDULE_FLAG == "linear":
            schedule = LinearSchedule(10e-4, 0.02, T)
        elif SCHEDULE_FLAG == "cosine":
            schedule = CosineSchedule(T)

        classifier = MNISTGuidanceClassifier()
        classifier.load_state_dict(torch.load(os.path.join(PROJECT_BASE_DIR,'resources','models','guidance','mnist_guidance_classifier.pth'), weights_only=True))

        diffusion_model = DiffusionModel(model, T=T, schedule=schedule, img_shape=(1, 28, 28))
        gen = Generator(diffusion_model, os.path.join(PROJECT_BASE_DIR, MODEL_PATH))

    else:
        raise NotImplementedError
    
    samples = gen.generate(num_samples=16, plot=True)

    all_samples = gen.generate_all_steps(num_samples=1, plot=True, plot_steps=[0, 250, 500, 750, 1000])

    data_module = DiffusionDataModule()
    if DATA_FLAG == "mnist":
        test_loader = data_module.get_MNIST_dataloader(
            train=False,
            batch_size=16,
            shuffle=True,
            transform=transforms.Compose([
                transforms.ToTensor(),
                transforms.Normalize((0.5,), (0.5,))    
            ])
        )
    elif DATA_FLAG == "cifar10":
        test_loader = data_module.get_CIFAR10_dataloader(
            train=False,
            batch_size=16,
            shuffle=True,
            transform=transforms.Compose([
                transforms.ToTensor(),
                transforms.Normalize([0.5, 0.5, 0.5], [0.5, 0.5, 0.5])    
            ])
        )
    else:
        raise NotImplementedError

<<<<<<< HEAD
    x, _ = next(iter(val_loader))
    recon_x = gen.reconstruct(x, plot=True)

    if GUIDED_CLASS is not None:
        gen.generate_guided(num_samples=1, plot=True, class_label=GUIDED_CLASS)

if __name__ == "__main__":
    main(sys.argv[1:])
=======
    x, _ = next(iter(test_loader))
    recon_x = gen.reconstruct(x, plot=True)
>>>>>>> f858e1e2
<|MERGE_RESOLUTION|>--- conflicted
+++ resolved
@@ -183,7 +183,6 @@
     else:
         raise NotImplementedError
 
-<<<<<<< HEAD
     x, _ = next(iter(val_loader))
     recon_x = gen.reconstruct(x, plot=True)
 
@@ -191,8 +190,4 @@
         gen.generate_guided(num_samples=1, plot=True, class_label=GUIDED_CLASS)
 
 if __name__ == "__main__":
-    main(sys.argv[1:])
-=======
-    x, _ = next(iter(test_loader))
-    recon_x = gen.reconstruct(x, plot=True)
->>>>>>> f858e1e2
+    main(sys.argv[1:])